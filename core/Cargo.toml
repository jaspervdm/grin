[package]
name = "grin_core"
version = "4.0.0-alpha.1"
authors = ["Grin Developers <mimblewimble@lists.launchpad.net>"]
description = "Chain implementation for grin, a simple, private and scalable cryptocurrency implementation based on the Mimblewimble chain format."
license = "Apache-2.0"
repository = "https://github.com/mimblewimble/grin"
keywords = [ "crypto", "grin", "mimblewimble" ]
workspace = ".."
edition = "2018"

[dependencies]
blake2 = { package = "blake2-rfc", version = "0.2"}
byteorder = "1"
<<<<<<< HEAD
bytes = "0.5"
croaring = "0.3.9"
=======
croaring = "0.4"
>>>>>>> 6bdf31f2
enum_primitive = "0.1"
failure = "0.1"
failure_derive = "0.1"
lazy_static = "1"
lru-cache = "0.1"
num = "0.2"
num-bigint = "0.2"
rand = "0.6"
serde = "1"
serde_derive = "1"
siphasher = "0.2"
log = "0.4"
chrono = { version = "0.4.4", features = ["serde"] }
zeroize = "0.9"
tokio = { version = "0.2.6", features = ["full"] }
futures = "0.3"

keychain = { package = "grin_keychain", path = "../keychain", version = "4.0.0-alpha.1" }
util = { package = "grin_util", path = "../util", version = "4.0.0-alpha.1" }

[dev-dependencies]
serde_json = "1"<|MERGE_RESOLUTION|>--- conflicted
+++ resolved
@@ -12,12 +12,8 @@
 [dependencies]
 blake2 = { package = "blake2-rfc", version = "0.2"}
 byteorder = "1"
-<<<<<<< HEAD
 bytes = "0.5"
-croaring = "0.3.9"
-=======
 croaring = "0.4"
->>>>>>> 6bdf31f2
 enum_primitive = "0.1"
 failure = "0.1"
 failure_derive = "0.1"
